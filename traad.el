--- conflicted
+++ resolved
@@ -1293,7 +1293,6 @@
            'traad-handle-long-imports
            'traad-organize-imports)))
 
-<<<<<<< HEAD
 (defun traad--get-definition (pos)
   "Get definition for an object.
 
@@ -1318,73 +1317,11 @@
        "/code_assist/definition"
        :data data
        :type "POST")
-=======
-(defun traad--findit-occurrences (pos)
-  "Get all occurences the use of the symbol at POS.
-
-Returns a deferred request. The JSON response has two keys:
-
-((result . <\"success\" or \"failure\">)
- (locations . <a list of location alists>))
-
-If `result' is \"success\", `locations' will hold a list of
-locations. Each location is an alist of the form:
-
-((path     . <relative path to the location's file>)
- (name     . <name of the location's file>)
- (realpath . <the absolute path of the location's file>)
- (region   . [<location start> <location end>])
- (offset   . <the offset at which the location starts>)
- (unsure   . <a json-false or json-true value>)
- (lineno   . <the line number in the file>))
-"
-  (lexical-let ((data (list (cons "offset" (traad--adjust-point pos))
-                            (cons "path" (buffer-file-name)))))
-    (deferred:$
-      (traad--deferred-request
-       (buffer-file-name)
-       "/findit/occurrences"
-       :data data
-       :type "GET")
 
       (deferred:nextc it
         (lambda (req)
           (request-response-data req))))))
 
-(defun traad--findit-implementations (pos)
-  "Get all implementations the use of the symbol at POS.
-
-Returns a deferred request. The JSON response has two keys:
-
-((result . <\"success\" or \"failure\">)
- (locations . <a list of location alists>))
-
-If `result' is \"success\", `locations' will hold a list of
-locations. Each location is an alist of the form:
-
-((path     . <relative path to the location's file>)
- (name     . <name of the location's file>)
- (realpath . <the absolute path of the location's file>)
- (region   . [<location start> <location end>])
- (offset   . <the offset at which the location starts>)
- (unsure   . <a json-false or json-true value>)
- (lineno   . <the line number in the file>))
-"
-  (lexical-let ((data (list (cons "offset" (traad--adjust-point pos))
-                            (cons "path" (buffer-file-name)))))
-    (deferred:$
-      (traad--deferred-request
-       (buffer-file-name)
-       "/findit/implementations"
-       :data data
-       :type "GET")
->>>>>>> 9c4b8447
-
-      (deferred:nextc it
-        (lambda (req)
-          (request-response-data req))))))
-
-<<<<<<< HEAD
 ;;;###autoload
 (defun traad-goto-definition (pos)
   "Jump to the position this object was defined."
@@ -1422,170 +1359,70 @@
   (deferred:sync!
     (traad-goto-definition pos)))
 
-;; (defun traad-find-occurrences (pos)
-;;   "Get all occurences the use of the symbol at POS in the
-;; current buffer.
-
-;;   Returns a deferred request. The 'data' key in the JSON hold the
-;;   location data in the form:
-
-;;  [[path, [region-start, region-stop], offset, unsure, lineno], . . .]
-;;   "
-;;   (lexical-let ((data (list (cons "offset" (traad--adjust-point pos))
-;;              (cons "path" (buffer-file-name)))))
-;;     (traad--deferred-request
-;;      "/findit/occurrences"
-;;      :data data
-;;      :type "POST")))
-
-;; (defun traad-find-implementations (pos)
-;;   "Get the implementations of the symbol at POS in the current buffer.
-
-;;   Returns a deferred request. The 'data' key in the JSON hold the
-;;   location data in the form:
-
-;;  [[path, [region-start, region-stop], offset, unsure, lineno], . . .]
-;;   "
-;;   (lexical-let ((data (list (cons "offset" (traad--adjust-point pos))
-;;              (cons "path" (buffer-file-name)))))
-;;     (traad--deferred-request
-;;      "/findit/implementations"
-;;      :data data
-;;      :type "POST")))
-
-;; (defun traad-find-definition (pos)
-;;   "Get location of a function definition.
-
-;;   Returns a deferred request. The 'data' key in the JSON hold the location in
-;;   the form:
-
-;;  [path, [region-start, region-stop], offset, unsure, lineno]
-;;   "
-;;   (lexical-let ((data (list (cons "offset" (traad--adjust-point pos))
-;;              (cons "path" (buffer-file-name)))))
-;;     (traad--deferred-request
-;;      "/findit/definition"
-;;      :data data
-;;      :type "POST")))
-
-;; (defun traad-display-findit (pos func buff-name)
-;;   "Common display routine for occurrences and implementations.
-
-;;   Call FUNC with POS and fill up the buffer BUFF-NAME with the results."
-;;   (lexical-let ((buff-name buff-name))
-;;     (deferred:$
-;;                                         ; Fetch in parallel...
-;;       (deferred:parallel
-
-;;                                         ; ...the occurrence data...
-;;         (deferred:$
-;;           (apply func (list pos))
-;;           (deferred:nextc it
-;;             'request-response-data)
-;;           (deferred:nextc it
-;;             (lambda (x) (assoc-default 'data x))))
-
-;;                                         ; ...and the project root.
-;;         (deferred:$
-;;           (traad-get-root)
-;;           (deferred:nextc it
-;;             'request-response-data)
-;;           (deferred:nextc it
-;;             (lambda (x) (assoc-default 'root x)))))
-
-;;       (deferred:nextc it
-;;         (lambda (input)
-;;           (let ((locs (elt input 0)) ; the location vector
-;;                 (root (elt input 1)) ; the project root
-;;                 (buff (get-buffer-create buff-name))
-;;                 (inhibit-read-only 't))
-;;             (pop-to-buffer buff)
-;;             (erase-buffer)
-
-;;                                         ; For each location, add a
-;;                                         ; line to the buffer.  TODO:
-;;                                         ; Is there a "dovector" we can
-;;                                         ; use? This is a bit fugly.
-;;             (mapcar
-;;              (lambda (loc)
-;;                (lexical-let* ((path (elt loc 0))
-;;                               (abspath (concat root "/" path))
-;;                               (lineno (elt loc 4))
-;;                               (code (nth (- lineno 1) (traad--read-lines abspath))))
-;;                  (insert-button
-;;                   (format "%s:%s: %s\n"
-;;                           path
-;;                           lineno
-;;                           code)
-;;                   'action (lambda (x)
-;;                             (goto-line
-;;                              lineno
-;;                              (find-file-other-window abspath))))))
-;;              locs)))))))
-
-
-;; ;;;###autoload
-;; (defun traad-display-occurrences (pos)
-;;   "Display all occurences the use of the symbol at POS in the
-;; current buffer."
-;;   (interactive "d")
-;;   (traad-display-findit pos 'traad-find-occurrences "*traad-occurrences*"))
-
-;; ;;;###autoload
-;; (defun traad-display-implementations (pos)
-;;   "Display all occurences the use of the symbol as POS in the
-;; current buffer."
-;;   (interactive "d")
-;;   (traad-display-findit pos 'traad-find-implementations "*traad-implementations*"))
-
-;; ;;;###autoload
-;; (defun traad-goto-definition (pos)
-;;   "Go to the definition of the function as POS."
-;;   (interactive "d")
-;;   (deferred:$
-;;     (deferred:parallel
-;;       (deferred:$
-;;  (traad-find-definition pos)
-;;  (deferred:nextc it
-;;    'request-response-data)
-;;  (deferred:nextc it
-;;    (lambda (x) (assoc-default 'data x))))
-;;       (deferred:$
-;;  (traad-get-root)
-;;  (deferred:nextc it
-;;    'request-response-data)
-;;  (deferred:nextc it
-;;    (lambda (x) (assoc-default 'root x)))))
-
-;;     (deferred:nextc it
-;;       (lambda (input)
-;;  (let ((loc (elt input 0)))
-;;    (if (not loc)
-;;        (message "No definition found.")
-;;      (letrec ((path (elt loc 0))
-;;           (root (elt input 1))
-;;           (abspath (if (file-name-absolute-p path) path (concat root "/" path)))
-;;           (lineno (elt loc 4)))
-;;        (goto-line
-;;         lineno
-;;         (find-file-other-window abspath)))))))))
-
-;; ;;;###autoload
-;; (defun traad-findit (type)
-;;   "Run a findit function at the current point."
-;;   (interactive
-;;    (list
-;;     (completing-read
-;;      "Type: "
-;;      (list "occurrences" "implementations" "definition"))))
-;;   (cond
-;;    ((equal type "occurrences")
-;;     (traad-display-occurrences (point)))
-;;    ((equal type "implementations")
-;;     (traad-display-implementations (point)))
-;;    ((equal type "definition")
-;;     (traad-goto-definition (point)))))
-=======
+(defun traad--findit-occurrences (pos)
+  "Get all occurences the use of the symbol at POS.
+
+Returns a deferred request. The JSON response has two keys:
+
+((result . <\"success\" or \"failure\">)
+ (locations . <a list of location alists>))
+
+If `result' is \"success\", `locations' will hold a list of
+locations. Each location is an alist of the form:
+
+((path     . <relative path to the location's file>)
+ (name     . <name of the location's file>)
+ (realpath . <the absolute path of the location's file>)
+ (region   . [<location start> <location end>])
+ (offset   . <the offset at which the location starts>)
+ (unsure   . <a json-false or json-true value>)
+ (lineno   . <the line number in the file>))
+"
+  (lexical-let ((data (list (cons "offset" (traad--adjust-point pos))
+                            (cons "path" (buffer-file-name)))))
+    (deferred:$
+      (traad--deferred-request
+       (buffer-file-name)
+       "/findit/occurrences"
+       :data data
+       :type "GET")
+
+      (deferred:nextc it
+        (lambda (req)
+          (request-response-data req))))))
+
+(defun traad--findit-implementations (pos)
+  "Get all implementations the use of the symbol at POS.
+
+Returns a deferred request. The JSON response has two keys:
+
+((result . <\"success\" or \"failure\">)
+ (locations . <a list of location alists>))
+
+If `result' is \"success\", `locations' will hold a list of
+locations. Each location is an alist of the form:
+
+((path     . <relative path to the location's file>)
+ (name     . <name of the location's file>)
+ (realpath . <the absolute path of the location's file>)
+ (region   . [<location start> <location end>])
+ (offset   . <the offset at which the location starts>)
+ (unsure   . <a json-false or json-true value>)
+ (lineno   . <the line number in the file>))
+"
+  (lexical-let ((data (list (cons "offset" (traad--adjust-point pos))
+                            (cons "path" (buffer-file-name)))))
+    (deferred:$
+      (traad--deferred-request
+       (buffer-file-name)
+       "/findit/implementations"
+       :data data
+       :type "GET")
+
+      (deferred:nextc it
+        (lambda (req)
+          (request-response-data req))))))
+
 (defun traad--findit-definition (pos)
   "Get location of a function definition.
 
@@ -1950,7 +1787,6 @@
               (let ((location (assoc-default 'location res)))
                 (traad--display-findit-locations 'definition symbol-name (list location)))
             (user-error (format "Unable to find definition."))))))))
->>>>>>> 9c4b8447
 
 ;;;###autoload
 (defun traad-thing-at (pos)
